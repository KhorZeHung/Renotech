name: Deploy Renotech App

on:
  push:
    branches: [main]
  workflow_dispatch: # Allows manual trigger

jobs:
  deploy:
    runs-on: self-hosted

    steps:
<<<<<<< HEAD
      - name: Checkout code
        uses: actions/checkout@v4

      - name: Set up Go
        uses: actions/setup-go@v4
        with:
          go-version: "1.21"

      - name: Build Go application
        run: |
          export GOOS=linux
          export GOARCH=amd64
          export CGO_ENABLED=0
          go build -ldflags="-s -w" -o build

      - name: Stop services
        run: |
          sudo systemctl stop renotech.service
          sudo systemctl stop cloudflared.service

      - name: Deploy application
        run: |
          cp build /opt/renotech/
          chmod +x /opt/renotech/build

      - name: Start services
        run: |
          sudo systemctl start renotech.service
          sudo systemctl start cloudflared.service
=======
    - name: Checkout code
      uses: actions/checkout@v4

    - name: Set up Go
      uses: actions/setup-go@v4
      with:
        go-version: '1.21'

    - name: Build Go application
      run: |
        export GOOS=linux
        export GOARCH=amd64
        export CGO_ENABLED=0
        go build -ldflags="-s -w" -o build

    - name: Stop services
      run: |
        sudo systemctl stop renotech.service
        sudo systemctl stop cloudflared.service

    - name: Deploy application
      run: |
        cp build /opt/renotech/
        chmod +x /opt/renotech/build

    - name: Start services
      run: |
        sudo systemctl start renotech.service
        sudo systemctl start cloudflared.service
>>>>>>> 1eec44ce
<|MERGE_RESOLUTION|>--- conflicted
+++ resolved
@@ -10,7 +10,6 @@
     runs-on: self-hosted
 
     steps:
-<<<<<<< HEAD
       - name: Checkout code
         uses: actions/checkout@v4
 
@@ -36,38 +35,7 @@
           cp build /opt/renotech/
           chmod +x /opt/renotech/build
 
-      - name: Start services
-        run: |
-          sudo systemctl start renotech.service
-          sudo systemctl start cloudflared.service
-=======
-    - name: Checkout code
-      uses: actions/checkout@v4
-
-    - name: Set up Go
-      uses: actions/setup-go@v4
-      with:
-        go-version: '1.21'
-
-    - name: Build Go application
-      run: |
-        export GOOS=linux
-        export GOARCH=amd64
-        export CGO_ENABLED=0
-        go build -ldflags="-s -w" -o build
-
-    - name: Stop services
-      run: |
-        sudo systemctl stop renotech.service
-        sudo systemctl stop cloudflared.service
-
-    - name: Deploy application
-      run: |
-        cp build /opt/renotech/
-        chmod +x /opt/renotech/build
-
     - name: Start services
       run: |
         sudo systemctl start renotech.service
-        sudo systemctl start cloudflared.service
->>>>>>> 1eec44ce
+        sudo systemctl start cloudflared.service